--- conflicted
+++ resolved
@@ -15,24 +15,17 @@
             font-size: 24px;
             color: white;
         }
-<<<<<<< HEAD
         .unread{
             background-color: #fcffde;
-=======
         .pinned {
             background-color: #cefad0;
->>>>>>> bdfe8d43
         }
     </style>
 </head>
 
 <ul component="category" class="topic-list" itemscope itemtype="http://www.schema.org/ItemList" data-nextstart="{nextStart}" data-set="{set}">
     {{{each topics}}}
-<<<<<<< HEAD
-    <li component="category/topic" class="row clearfix category-item {function.generateTopicClass} {{if topics.unread}}unread{{/if}}" <!-- IMPORT partials/data/category.tpl -->>
-=======
-    <li component="category/topic" class="row clearfix category-item {function.generateTopicClass} {{if topics.pinned}}pinned{{/if}}" <!-- IMPORT partials/data/category.tpl -->>
->>>>>>> bdfe8d43
+    <li component="category/topic" class="row clearfix category-item {function.generateTopicClass} {{if topics.pinned}}pinned{{/if}} {{if topics.unread}}unread{{/if}}" <!-- IMPORT partials/data/category.tpl -->>
         <link itemprop="url" content="{config.relative_path}/topic/{../slug}" />
         <meta itemprop="name" content="{function.stripTags, ../title}" />
         <meta itemprop="itemListOrder" content="descending" />
