<div class="stats text-muted">
    <i class="fa fa-fw fa-user" title="[[global:posters]]"></i>
    <span title="{postercount}" class="human-readable-number">{postercount}</span>

    <i class="fa fa-fw fa-pencil" title="[[global:posts]]"></i>
    <span component="topic/post-count" title="{postcount}" class="human-readable-number">{postcount}</span>
    
    <i class="fa fa-fw fa-eye" title="[[global:views]]"></i>
    <span class="human-readable-number" title="{viewcount}">{viewcount}</span>
<<<<<<< HEAD

    <!-- BEGIN posts -->
    <!-- IF posts.votes --> 
    <div class="stats endorsed" style="border: 3px solid green; background-color: #d1f9d5; text-align: center; color: #333; height: 25px; margin-top: 20px; font-weight: bold;">
        ENDORSED
    </div>
    <!-- ENDIF posts.votes --> 
    <!-- END posts -->
</div>
    
=======
</div>
<div class="stats text-muted">
    <i class="fa fa-fw fa-eye" title="[[global:instructor-comments]]"></i>
    <span class="human-readable-number" title="{viewcount}">{viewcount}</span>
</div>
>>>>>>> 1c92cac4
<|MERGE_RESOLUTION|>--- conflicted
+++ resolved
@@ -7,7 +7,6 @@
     
     <i class="fa fa-fw fa-eye" title="[[global:views]]"></i>
     <span class="human-readable-number" title="{viewcount}">{viewcount}</span>
-<<<<<<< HEAD
 
     <!-- BEGIN posts -->
     <!-- IF posts.votes --> 
@@ -16,12 +15,4 @@
     </div>
     <!-- ENDIF posts.votes --> 
     <!-- END posts -->
-</div>
-    
-=======
-</div>
-<div class="stats text-muted">
-    <i class="fa fa-fw fa-eye" title="[[global:instructor-comments]]"></i>
-    <span class="human-readable-number" title="{viewcount}">{viewcount}</span>
-</div>
->>>>>>> 1c92cac4
+</div>