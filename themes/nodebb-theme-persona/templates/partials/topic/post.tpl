--- conflicted
+++ resolved
@@ -88,18 +88,10 @@
 
         <!-- IF !reputation:disabled -->
         <span class="votes">
-<<<<<<< HEAD
-            <a component="post/upvote" href="#" class="<!-- IF posts.upvoted -->upvoted<!-- ENDIF posts.upvoted -->">
-                <i class="fa fa-chevron-up"></i>
-            </a>
-            
-=======
             <a component="post/upvote" href="#" class="<!-- IF posts.upvoted -->upvoted<!-- ENDIF posts.upvoted -->" style="color: #326077;">
                 <!-- <i class="fa fa-chevron-up"></i> -->
                 Endorse
             </a> 
-
->>>>>>> bdfe8d43
             <span component="post/vote-count" data-votes="{posts.votes}">{posts.votes}</span>
 
             <!-- <!-- IF !downvote:disabled -->
