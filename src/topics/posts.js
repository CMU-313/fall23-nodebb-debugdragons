--- conflicted
+++ resolved
@@ -405,16 +405,10 @@
         return pids;
     };
 
-<<<<<<< HEAD
-    /*
-    * Increases post count for the topic
-    * @param <number> tid
-=======
     // Increases the post count
     /**
      * @param {Promise<string> || Promise<number>} tid
      * @returns {Promise<void>}
->>>>>>> bdfe8d43
     */
     Topics.increasePostCount = async function (tid) {
         // Assert function parameter types in the body
